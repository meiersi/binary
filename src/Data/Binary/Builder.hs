--- conflicted
+++ resolved
@@ -1,11 +1,7 @@
-<<<<<<< HEAD
-{-# LANGUAGE BangPatterns #-}
-=======
-{-# LANGUAGE CPP #-}
+{-# LANGUAGE CPP, BangPatterns #-}
 #if __GLASGOW_HASKELL__ >= 701
 {-# LANGUAGE Safe #-}
 #endif
->>>>>>> 32f828ce
 -----------------------------------------------------------------------------
 -- |
 -- Module      : Data.Binary.Builder
